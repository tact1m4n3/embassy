use core::task::Waker;

use heapless::Vec;

/// Utility struct to register and wake multiple wakers.
pub struct MultiWakerRegistration<const N: usize> {
    wakers: Vec<Waker, N>,
}

impl<const N: usize> MultiWakerRegistration<N> {
    /// Create a new empty instance
    pub const fn new() -> Self {
        Self { wakers: Vec::new() }
    }

    /// Get the number of registered wakers
    pub fn len(&self) -> usize {
        self.wakers.len()
    }

    /// Register a waker. If the buffer is full the function returns it in the error
<<<<<<< HEAD
    pub fn register<'a>(&mut self, w: &'a Waker) -> Result<(), &'a Waker> {
=======
    pub fn register(&mut self, w: &Waker) {
>>>>>>> 85cfacd3
        // If we already have some waker that wakes the same task as `w`, do nothing.
        // This avoids cloning wakers, and avoids unnecessary mass-wakes.
        for w2 in &self.wakers {
            if w.will_wake(w2) {
                return Ok(());
            }
        }

        if self.wakers.is_full() {
            // return the error
            return Err(w);
        }

        if self.wakers.push(w.clone()).is_err() {
            // This can't happen unless N=0
            // (Either `wakers` wasn't full, or it was in which case `wake()` empied it)
            panic!("tried to push a waker to a zero-length MultiWakerRegistration")
        }

        Ok(())
    }

    /// Wake all registered wakers. This clears the buffer
    pub fn wake(&mut self) {
        // heapless::Vec has no `drain()`, do it unsafely ourselves...

        // First set length to 0, without dropping the contents.
        // This is necessary for soundness: if wake() panics and we're using panic=unwind.
        // Setting len=0 upfront ensures other code can't observe the vec in an inconsistent state.
        // (it'll leak wakers, but that's not UB)
        let len = self.wakers.len();
        unsafe { self.wakers.set_len(0) }

        for i in 0..len {
            // Move a waker out of the vec.
            let waker = unsafe { self.wakers.as_mut_ptr().add(i).read() };
            // Wake it by value, which consumes (drops) it.
            waker.wake();
        }
    }
}<|MERGE_RESOLUTION|>--- conflicted
+++ resolved
@@ -14,16 +14,13 @@
     }
 
     /// Get the number of registered wakers
+    #[allow(clippy::len_without_is_empty)]
     pub fn len(&self) -> usize {
         self.wakers.len()
     }
 
     /// Register a waker. If the buffer is full the function returns it in the error
-<<<<<<< HEAD
     pub fn register<'a>(&mut self, w: &'a Waker) -> Result<(), &'a Waker> {
-=======
-    pub fn register(&mut self, w: &Waker) {
->>>>>>> 85cfacd3
         // If we already have some waker that wakes the same task as `w`, do nothing.
         // This avoids cloning wakers, and avoids unnecessary mass-wakes.
         for w2 in &self.wakers {
